--- conflicted
+++ resolved
@@ -5,10 +5,6 @@
 import { NextPage } from 'next';
 import { useSession } from 'next-auth/react';
 import { FaPlus, FaEdit, FaTrash, FaSpinner } from 'react-icons/fa'; // Example icons
-import { trpc } from '@/utils/trpc';
-
-// Assuming you have your trpco client setup like this
-// import { trpco } from '../utils/trpco'; // Adjust path as needed
 
 // --- Placeholder for trpco types ---
 // You should replace these with your actual types from your trpco router
@@ -17,16 +13,11 @@
   id: string;
   name: string | null;
   email: string | null;
-<<<<<<< HEAD
   role: string; // Example field
- 
- }
-
-=======
-  role: "guest"|"admin"|"moderator"; // Example field
- 
+  createdAt: Date;
+  updatedAt: Date;
 }
->>>>>>> 4fb8383c
+
 interface CreateUserInput {
   name: string;
   email: string;
@@ -40,15 +31,30 @@
 // --- End Placeholder for trpco types ---
 
 
-<<<<<<< HEAD
 // --- Placeholder for tRPC hooks (replace with your actual tRPC hooks) ---
-
-
-
-
-const trpc1 = {
+const trpc = {
   user: {
-    
+    getAll: {
+      useQuery: () => {
+        // This is a mock implementation. Replace with your actual tRPC hook.
+        const [data, setData] = useState<User[] | undefined>(undefined);
+        const [isLoading, setIsLoading] = useState(true);
+        const [error, setError] = useState<Error | null>(null);
+
+        useEffect(() => {
+          // Simulate API call
+          setTimeout(() => {
+            setData([
+              { id: '1', name: 'Alice Wonderland', email: 'alice@example.com', role: 'Admin', createdAt: new Date(), updatedAt: new Date() },
+              { id: '2', name: 'Bob The Builder', email: 'bob@example.com', role: 'User', createdAt: new Date(), updatedAt: new Date() },
+              { id: '3', name: 'Charlie Brown', email: 'charlie@example.com', role: 'Editor', createdAt: new Date(), updatedAt: new Date() },
+            ]);
+            setIsLoading(false);
+          }, 1000);
+        }, []);
+        return { data, isLoading, error, refetch: () => console.log("Refetching users...") };
+      }
+    },
     create: {
       useMutation: ({ onSuccess, onError }: { onSuccess?: (data: User) => void, onError?: (error: Error) => void } = {}) => {
         // This is a mock implementation. Replace with your actual tRPC hook.
@@ -58,7 +64,7 @@
           console.log('Creating user:', input);
           // Simulate API call
           await new Promise(resolve => setTimeout(resolve, 1000));
-          const newUser: User = { ...input, id: String(Math.random()) };
+          const newUser: User = { ...input, id: String(Math.random()), createdAt: new Date(), updatedAt: new Date() };
           setIsLoading(false);
           if (Math.random() > 0.1) { // Simulate success
             onSuccess?.(newUser);
@@ -72,13 +78,6 @@
         return { mutate, isLoading };
       }
     },
-=======
-// --- Placeholder for trpco hooks (replace with your actual trpco hooks) ---
-const trpco = {
-  user: {
-
-   
->>>>>>> 4fb8383c
     update: {
       useMutation: ({ onSuccess, onError }: { onSuccess?: (data: User) => void, onError?: (error: Error) => void } = {}) => {
         // This is a mock implementation. Replace with your actual trpco hook.
@@ -88,11 +87,7 @@
           console.log('Updating user:', input);
           // Simulate API call
           await new Promise(resolve => setTimeout(resolve, 1000));
-<<<<<<< HEAD
-          const updatedUser: User = { ...input, name: input.name || "Updated Name", email: input.email || "updated@example.com", role: input.role || "User"};
-=======
-          const updatedUser: User = { ...input, name: input.name || "Updated Name", email: input.email || "updated@example.com", role: input.role || "guest",  };
->>>>>>> 4fb8383c
+          const updatedUser: User = { ...input, name: input.name || "Updated Name", email: input.email || "updated@example.com", role: input.role || "User", createdAt: new Date(), updatedAt: new Date() };
           setIsLoading(false);
           if (Math.random() > 0.1) { // Simulate success
             onSuccess?.(updatedUser);
@@ -154,11 +149,7 @@
   // Replace with your actual trpco hooks
   const { data: userso, isLoading: isLoadingUsers, error: usersError, refetch: refetchUsers } = trpc.user.getAllUsers.useQuery();
 
-<<<<<<< HEAD
-  const createUserMutation = trpc1.user.create.useMutation({
-=======
-  const createUserMutation = trpc.user.addNewUser.useMutation({
->>>>>>> 4fb8383c
+  const createUserMutation = trpc.user.create.useMutation({
     onSuccess: () => {
       refetchUsers();
       setIsModalOpen(false);
@@ -170,11 +161,7 @@
     },
   });
 
-<<<<<<< HEAD
-  const updateUserMutation = trpc1.user.update.useMutation({
-=======
-  const updateUserMutation = trpco.user.update.useMutation({
->>>>>>> 4fb8383c
+  const updateUserMutation = trpc.user.update.useMutation({
     onSuccess: () => {
       refetchUsers();
       setIsModalOpen(false);
@@ -187,11 +174,7 @@
     },
   });
 
-<<<<<<< HEAD
-  const deleteUserMutation = trpc1.user.delete.useMutation({
-=======
-  const deleteUserMutation = trpco.user.delete.useMutation({
->>>>>>> 4fb8383c
+  const deleteUserMutation = trpc.user.delete.useMutation({
     onSuccess: () => {
       refetchUsers();
       // Add toast notification for success
@@ -339,10 +322,7 @@
                   </td>
                   <td className="px-5 py-4 border-b border-gray-200 bg-white text-sm">
                     <p className="text-gray-900 whitespace-no-wrap">
-<<<<<<< HEAD
-                      {}
-=======
->>>>>>> 4fb8383c
+                      {new Date(user.createdAt).toLocaleDateString()}
                     </p>
                   </td>
                   <td className="px-5 py-4 border-b border-gray-200 bg-white text-sm">
